--- conflicted
+++ resolved
@@ -38,8 +38,8 @@
 namespace OpenTK.Platform.MacOS
 {
     using Carbon;
-#if ANDROID || IPHONE || MINIMAL
-    using Minimal;
+#if MINIMAL
+    using OpenTK.Minimal;
     using Graphics = OpenTK.Minimal.Graphics;
 #else
     using Graphics = System.Drawing.Graphics;
@@ -759,11 +759,7 @@
                 int index;
                 
                 bitmap = new Bitmap(128, 128);
-<<<<<<< HEAD
                 using (Graphics g = Graphics.FromImage(bitmap))
-=======
-                using (System.Drawing.Graphics g = System.Drawing.Graphics.FromImage(bitmap))
->>>>>>> dc460128
                 {
                     g.DrawImage(icon.ToBitmap(), 0, 0, 128, 128);
                 }
