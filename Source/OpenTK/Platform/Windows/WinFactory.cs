--- conflicted
+++ resolved
@@ -1,172 +1,158 @@
-#region License
-//
-// The Open Toolkit Library License
-//
-// Copyright (c) 2006 - 2009 the Open Toolkit library.
-//
-// Permission is hereby granted, free of charge, to any person obtaining a copy
-// of this software and associated documentation files (the "Software"), to deal
-// in the Software without restriction, including without limitation the rights to 
-// use, copy, modify, merge, publish, distribute, sublicense, and/or sell copies of
-// the Software, and to permit persons to whom the Software is furnished to do
-// so, subject to the following conditions:
-//
-// The above copyright notice and this permission notice shall be included in all
-// copies or substantial portions of the Software.
-//
-// THE SOFTWARE IS PROVIDED "AS IS", WITHOUT WARRANTY OF ANY KIND,
-// EXPRESS OR IMPLIED, INCLUDING BUT NOT LIMITED TO THE WARRANTIES
-// OF MERCHANTABILITY, FITNESS FOR A PARTICULAR PURPOSE AND
-// NONINFRINGEMENT. IN NO EVENT SHALL THE AUTHORS OR COPYRIGHT
-// HOLDERS BE LIABLE FOR ANY CLAIM, DAMAGES OR OTHER LIABILITY,
-// WHETHER IN AN ACTION OF CONTRACT, TORT OR OTHERWISE, ARISING
-// FROM, OUT OF OR IN CONNECTION WITH THE SOFTWARE OR THE USE OR
-// OTHER DEALINGS IN THE SOFTWARE.
-//
-#endregion
-
-using System;
-using System.Collections.Generic;
-using System.Diagnostics;
-using System.Text;
-
-namespace OpenTK.Platform.Windows
-{
-    using Graphics;
-    using OpenTK.Input;
-
-    class WinFactory : IPlatformFactory 
-    {
-        bool disposed;
-        readonly object SyncRoot = new object();
-<<<<<<< HEAD
-        IInputDriver2 inputDriver;
-
-        public WinFactory()
-        {
-            if (System.Environment.OSVersion.Version.Major >= 6)
-            {
-                // Enable high-dpi support
-                // Only available on Windows Vista and higher
-                bool result = Functions.SetProcessDPIAware();
-                Debug.Print("SetProcessDPIAware() returned {0}", result);
-            }
-=======
-        IInputDriver2 inputDriver;
-
-        public WinFactory()
-        {
-            if (System.Environment.OSVersion.Version.Major <= 4)
-            {
-                throw new PlatformNotSupportedException("OpenTK requires Windows XP or higher");
-            }
-
-            if (System.Environment.OSVersion.Version.Major >= 6)
-            {
-                // Enable high-dpi support
-                // Only available on Windows Vista and higher
-                bool result = Functions.SetProcessDPIAware();
-                Debug.Print("SetProcessDPIAware() returned {0}", result);
-            }
->>>>>>> b3a0b784
-        }
-
-        #region IPlatformFactory Members
-
-        public virtual INativeWindow CreateNativeWindow(int x, int y, int width, int height, string title, GraphicsMode mode, GameWindowFlags options, DisplayDevice device)
-        {
-            return new WinGLNative(x, y, width, height, title, options, device);
-        }
-
-        public virtual IDisplayDeviceDriver CreateDisplayDeviceDriver()
-        {
-            return new WinDisplayDeviceDriver();
-        }
-
-        public virtual IGraphicsContext CreateGLContext(GraphicsMode mode, IWindowInfo window, IGraphicsContext shareContext, bool directRendering, int major, int minor, GraphicsContextFlags flags)
-        {
-            return new WinGLContext(mode, (WinWindowInfo)window, shareContext, major, minor, flags);
-        }
-
-        public virtual IGraphicsContext CreateGLContext(ContextHandle handle, IWindowInfo window, IGraphicsContext shareContext, bool directRendering, int major, int minor, GraphicsContextFlags flags)
-        {
-            return new WinGLContext(handle, (WinWindowInfo)window, shareContext, major, minor, flags);
-        }
-
-        public virtual GraphicsContext.GetCurrentContextDelegate CreateGetCurrentGraphicsContext()
-        {
-            return (GraphicsContext.GetCurrentContextDelegate)delegate
-            {
-                return new ContextHandle(Wgl.GetCurrentContext());
-            };
-        }
-
-        public virtual IGraphicsMode CreateGraphicsMode()
-        {
-            return new WinGraphicsMode();
-        }
-
-        public virtual OpenTK.Input.IKeyboardDriver2 CreateKeyboardDriver()
-        {
-            return InputDriver.KeyboardDriver;
-        }
-
-        public virtual OpenTK.Input.IMouseDriver2 CreateMouseDriver()
-        {
-            return InputDriver.MouseDriver;
-        }
-
-        public virtual OpenTK.Input.IGamePadDriver CreateGamePadDriver()
-        {
-            return InputDriver.GamePadDriver;
-        }
-        
-        #endregion
-
-        IInputDriver2 InputDriver
-        {
-            get
-            {
-                lock (SyncRoot)
-                {
-                    if (inputDriver == null)
-                    {
-                        inputDriver = new WinRawInput();
-                    }
-                    return inputDriver;
-                }
-            }
-        }
-
-        #region IDisposable Members
-
-        void Dispose(bool manual)
-        {
-            if (!disposed)
-            {
-                if (manual)
-                {
-                    InputDriver.Dispose();
-                }
-                else
-                {
-                    Debug.Print("{0} leaked, did you forget to call Dispose()?", GetType());
-                }
-                disposed = true;
-            }
-        }
-
-        public void Dispose()
-        {
-            Dispose(true);
-            GC.SuppressFinalize(this);
-        }
-
-        ~WinFactory()
-        {
-            Dispose(false);
-        }
-
-        #endregion
-    }
-}+#region License
+//
+// The Open Toolkit Library License
+//
+// Copyright (c) 2006 - 2009 the Open Toolkit library.
+//
+// Permission is hereby granted, free of charge, to any person obtaining a copy
+// of this software and associated documentation files (the "Software"), to deal
+// in the Software without restriction, including without limitation the rights to 
+// use, copy, modify, merge, publish, distribute, sublicense, and/or sell copies of
+// the Software, and to permit persons to whom the Software is furnished to do
+// so, subject to the following conditions:
+//
+// The above copyright notice and this permission notice shall be included in all
+// copies or substantial portions of the Software.
+//
+// THE SOFTWARE IS PROVIDED "AS IS", WITHOUT WARRANTY OF ANY KIND,
+// EXPRESS OR IMPLIED, INCLUDING BUT NOT LIMITED TO THE WARRANTIES
+// OF MERCHANTABILITY, FITNESS FOR A PARTICULAR PURPOSE AND
+// NONINFRINGEMENT. IN NO EVENT SHALL THE AUTHORS OR COPYRIGHT
+// HOLDERS BE LIABLE FOR ANY CLAIM, DAMAGES OR OTHER LIABILITY,
+// WHETHER IN AN ACTION OF CONTRACT, TORT OR OTHERWISE, ARISING
+// FROM, OUT OF OR IN CONNECTION WITH THE SOFTWARE OR THE USE OR
+// OTHER DEALINGS IN THE SOFTWARE.
+//
+#endregion
+
+using System;
+using System.Collections.Generic;
+using System.Diagnostics;
+using System.Text;
+
+namespace OpenTK.Platform.Windows
+{
+    using Graphics;
+    using OpenTK.Input;
+
+    class WinFactory : IPlatformFactory 
+    {
+        bool disposed;
+        readonly object SyncRoot = new object();
+        IInputDriver2 inputDriver;
+
+        public WinFactory()
+        {
+            if (System.Environment.OSVersion.Version.Major <= 4)
+            {
+                throw new PlatformNotSupportedException("OpenTK requires Windows XP or higher");
+            }
+
+            if (System.Environment.OSVersion.Version.Major >= 6)
+            {
+                // Enable high-dpi support
+                // Only available on Windows Vista and higher
+                bool result = Functions.SetProcessDPIAware();
+                Debug.Print("SetProcessDPIAware() returned {0}", result);
+            }
+        }
+
+        #region IPlatformFactory Members
+
+        public virtual INativeWindow CreateNativeWindow(int x, int y, int width, int height, string title, GraphicsMode mode, GameWindowFlags options, DisplayDevice device)
+        {
+            return new WinGLNative(x, y, width, height, title, options, device);
+        }
+
+        public virtual IDisplayDeviceDriver CreateDisplayDeviceDriver()
+        {
+            return new WinDisplayDeviceDriver();
+        }
+
+        public virtual IGraphicsContext CreateGLContext(GraphicsMode mode, IWindowInfo window, IGraphicsContext shareContext, bool directRendering, int major, int minor, GraphicsContextFlags flags)
+        {
+            return new WinGLContext(mode, (WinWindowInfo)window, shareContext, major, minor, flags);
+        }
+
+        public virtual IGraphicsContext CreateGLContext(ContextHandle handle, IWindowInfo window, IGraphicsContext shareContext, bool directRendering, int major, int minor, GraphicsContextFlags flags)
+        {
+            return new WinGLContext(handle, (WinWindowInfo)window, shareContext, major, minor, flags);
+        }
+
+        public virtual GraphicsContext.GetCurrentContextDelegate CreateGetCurrentGraphicsContext()
+        {
+            return (GraphicsContext.GetCurrentContextDelegate)delegate
+            {
+                return new ContextHandle(Wgl.GetCurrentContext());
+            };
+        }
+
+        public virtual IGraphicsMode CreateGraphicsMode()
+        {
+            return new WinGraphicsMode();
+        }
+
+        public virtual OpenTK.Input.IKeyboardDriver2 CreateKeyboardDriver()
+        {
+            return InputDriver.KeyboardDriver;
+        }
+
+        public virtual OpenTK.Input.IMouseDriver2 CreateMouseDriver()
+        {
+            return InputDriver.MouseDriver;
+        }
+
+        public virtual OpenTK.Input.IGamePadDriver CreateGamePadDriver()
+        {
+            return InputDriver.GamePadDriver;
+        }
+        
+        #endregion
+
+        IInputDriver2 InputDriver
+        {
+            get
+            {
+                lock (SyncRoot)
+                {
+                    if (inputDriver == null)
+                    {
+                        inputDriver = new WinRawInput();
+                    }
+                    return inputDriver;
+                }
+            }
+        }
+
+        #region IDisposable Members
+
+        void Dispose(bool manual)
+        {
+            if (!disposed)
+            {
+                if (manual)
+                {
+                    InputDriver.Dispose();
+                }
+                else
+                {
+                    Debug.Print("{0} leaked, did you forget to call Dispose()?", GetType());
+                }
+                disposed = true;
+            }
+        }
+
+        public void Dispose()
+        {
+            Dispose(true);
+            GC.SuppressFinalize(this);
+        }
+
+        ~WinFactory()
+        {
+            Dispose(false);
+        }
+
+        #endregion
+    }
+}