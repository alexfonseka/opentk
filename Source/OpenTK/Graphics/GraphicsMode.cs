﻿#region --- License ---
/* Licensed under the MIT/X11 license.
 * Copyright (c) 2006-2008 the OpenTK Team.
 * Copyright 2013 Xamarin Inc
 * This notice may not be removed from any source distribution.
 * See license.txt for licensing detailed licensing details.
 */
#endregion

using System;
using System.Collections.Generic;
using System.Text;
using System.Diagnostics;

namespace OpenTK.Graphics
{
    /// <summary>Defines the format for graphics operations.</summary>
    public class GraphicsMode : IEquatable<GraphicsMode>
    {
        ColorFormat color_format, accumulator_format;
        int depth, stencil, buffers, samples;
        bool stereo;
        IntPtr? index = null;  // The id of the pixel format or visual.

        static GraphicsMode defaultMode;
        static IGraphicsMode implementation;
        static readonly object SyncRoot = new object();

        #region Constructors

        // Disable BeforeFieldInit
        static GraphicsMode() { }

        #region internal GraphicsMode(GraphicsMode mode)

        internal GraphicsMode(GraphicsMode mode)
            : this(mode.ColorFormat, mode.Depth, mode.Stencil, mode.Samples, mode.AccumulatorFormat, mode.Buffers, mode.Stereo) { }

        #endregion

        #region internal GraphicsMode(IntPtr? index, ColorFormat color, int depth, int stencil, int samples, ColorFormat accum, int buffers, bool stereo)

        internal GraphicsMode(IntPtr? index, ColorFormat color, int depth, int stencil, int samples, ColorFormat accum,
                              int buffers, bool stereo)
        {
            if (depth < 0) throw new ArgumentOutOfRangeException("depth", "Must be greater than, or equal to zero.");
            if (stencil < 0) throw new ArgumentOutOfRangeException("stencil", "Must be greater than, or equal to zero.");
            if (buffers <= 0) throw new ArgumentOutOfRangeException("buffers", "Must be greater than zero.");
            if (samples < 0) throw new ArgumentOutOfRangeException("samples", "Must be greater than, or equal to zero.");

            this.Index = index;
            this.ColorFormat = color;
            this.Depth = depth;
            this.Stencil = stencil;
            this.Samples = samples;
            this.AccumulatorFormat = accum;
            this.Buffers = buffers;
            this.Stereo = stereo;
        }

        #endregion

        #region public GraphicsMode()

        /// <summary>Constructs a new GraphicsMode with sensible default parameters.</summary>
        public GraphicsMode()
            : this(Default)
        { }

        #endregion

        #region public GraphicsMode(ColorFormat color)

        /// <summary>Constructs a new GraphicsMode with the specified parameters.</summary>
        /// <param name="color">The ColorFormat of the color buffer.</param>
        public GraphicsMode(ColorFormat color)
            : this(color, Default.Depth, Default.Stencil, Default.Samples, Default.AccumulatorFormat, Default.Buffers, Default.Stereo)
        { }

        #endregion

        #region public GraphicsMode(ColorFormat color, int depth)

        /// <summary>Constructs a new GraphicsMode with the specified parameters.</summary>
        /// <param name="color">The ColorFormat of the color buffer.</param>
        /// <param name="depth">The number of bits in the depth buffer.</param>
        public GraphicsMode(ColorFormat color, int depth)
            : this(color, depth, Default.Stencil, Default.Samples, Default.AccumulatorFormat, Default.Buffers, Default.Stereo)
        { }

        #endregion

        #region public GraphicsMode(ColorFormat color, int depth, int stencil)

        /// <summary>Constructs a new GraphicsMode with the specified parameters.</summary>
        /// <param name="color">The ColorFormat of the color buffer.</param>
        /// <param name="depth">The number of bits in the depth buffer.</param>
        /// <param name="stencil">The number of bits in the stencil buffer.</param>
        public GraphicsMode(ColorFormat color, int depth, int stencil)
            : this(color, depth, stencil, Default.Samples, Default.AccumulatorFormat, Default.Buffers, Default.Stereo)
        { }

        #endregion

        #region public GraphicsMode(ColorFormat color, int depth, int stencil, int samples)

        /// <summary>Constructs a new GraphicsMode with the specified parameters.</summary>
        /// <param name="color">The ColorFormat of the color buffer.</param>
        /// <param name="depth">The number of bits in the depth buffer.</param>
        /// <param name="stencil">The number of bits in the stencil buffer.</param>
        /// <param name="samples">The number of samples for FSAA.</param>
        public GraphicsMode(ColorFormat color, int depth, int stencil, int samples)
            : this(color, depth, stencil, samples, Default.AccumulatorFormat, Default.Buffers, Default.Stereo)
        { }

        #endregion

        #region public GraphicsMode(ColorFormat color, int depth, int stencil, int samples, ColorFormat accum)

        /// <summary>Constructs a new GraphicsMode with the specified parameters.</summary>
        /// <param name="color">The ColorFormat of the color buffer.</param>
        /// <param name="depth">The number of bits in the depth buffer.</param>
        /// <param name="stencil">The number of bits in the stencil buffer.</param>
        /// <param name="samples">The number of samples for FSAA.</param>
        /// <param name="accum">The ColorFormat of the accumilliary buffer.</param>
        public GraphicsMode(ColorFormat color, int depth, int stencil, int samples, ColorFormat accum)
            : this(color, depth, stencil, samples, accum, Default.Buffers, Default.Stereo)
        { }

        #endregion

        #region public GraphicsMode(ColorFormat color, int depth, int stencil, int samples, ColorFormat accum, int buffers)

        /// <summary>Constructs a new GraphicsMode with the specified parameters.</summary>
        /// <param name="color">The ColorFormat of the color buffer.</param>
        /// <param name="depth">The number of bits in the depth buffer.</param>
        /// <param name="stencil">The number of bits in the stencil buffer.</param>
        /// <param name="samples">The number of samples for FSAA.</param>
        /// <param name="accum">The ColorFormat of the accumilliary buffer.</param>
        /// <param name="buffers">The number of render buffers. Typical values include one (single-), two (double-) or three (triple-buffering).</param>
        public GraphicsMode(ColorFormat color, int depth, int stencil, int samples, ColorFormat accum, int buffers)
            : this(color, depth, stencil, samples, accum, buffers, Default.Stereo)
        { }

        #endregion

        #region public GraphicsMode(ColorFormat color, int depth, int stencil, int samples, ColorFormat accum, int buffers, bool stereo)

        /// <summary>Constructs a new GraphicsMode with the specified parameters.</summary>
        /// <param name="color">The ColorFormat of the color buffer.</param>
        /// <param name="depth">The number of bits in the depth buffer.</param>
        /// <param name="stencil">The number of bits in the stencil buffer.</param>
        /// <param name="samples">The number of samples for FSAA.</param>
        /// <param name="accum">The ColorFormat of the accumilliary buffer.</param>
        /// <param name="stereo">Set to true for a GraphicsMode with stereographic capabilities.</param>
        /// <param name="buffers">The number of render buffers. Typical values include one (single-), two (double-) or three (triple-buffering).</param>
        public GraphicsMode(ColorFormat color, int depth, int stencil, int samples, ColorFormat accum, int buffers, bool stereo)
            : this(null, color, depth, stencil, samples, accum, buffers, stereo) { }

        #endregion

        #endregion

        #region --- Public Methods ---

        #region public IntPtr Index

        /// <summary>
        /// Gets a nullable <see cref="System.IntPtr"/> value, indicating the platform-specific index for this GraphicsMode.
        /// </summary>
        public IntPtr? Index
        {
            get
            {
                return index;
            }
            set { index = value; }
        }

        #endregion

        #region public int ColorFormat

        /// <summary>
        /// Gets an OpenTK.Graphics.ColorFormat that describes the color format for this GraphicsFormat.
        /// </summary>
        public ColorFormat ColorFormat
        {
            get
            {
                return color_format;
            }
            private set { color_format = value; }
        }

        #endregion

        #region public int AccumulatorFormat

        /// <summary>
        /// Gets an OpenTK.Graphics.ColorFormat that describes the accumulator format for this GraphicsFormat.
        /// </summary>
        public ColorFormat AccumulatorFormat
        {
            get 
            {
                return accumulator_format;
            }
            private set { accumulator_format = value; }
        }

        #endregion

        #region public int Depth

        /// <summary>
        /// Gets a System.Int32 that contains the bits per pixel for the depth buffer
        /// for this GraphicsFormat.
        /// </summary>
        public int Depth
        {
            get
            {
                return depth;
            }
            private set { depth = value; }
        }

        #endregion

        #region public int Stencil

        /// <summary>
        /// Gets a System.Int32 that contains the bits per pixel for the stencil buffer
        /// of this GraphicsFormat.
        /// </summary>
        public int Stencil
        {
            get
            {
                return stencil;
            }
            private set { stencil = value; }
        }

        #endregion

        #region public int Samples

        /// <summary>
        /// Gets a System.Int32 that contains the number of FSAA samples per pixel for this GraphicsFormat.
        /// </summary>
        public int Samples
        {
            get
            {
                return samples;
            }
            private set { samples = value; }
        }

        #endregion

        #region public bool Stereo

        /// <summary>
        /// Gets a System.Boolean indicating whether this DisplayMode is stereoscopic.
        /// </summary>
        public bool Stereo
        {
            get
            {
                return stereo;
            }
            private set { stereo = value; }
        }

        #endregion

        #region public int Buffers

        /// <summary>
        /// Gets a System.Int32 containing the number of buffers associated with this
        /// DisplayMode.
        /// </summary>
        public int Buffers
        {
            get
            {
                return buffers;
            }
            private set { buffers = value; }
        }

        #endregion

        #region public static GraphicsFormat Default

        /// <summary>Returns an OpenTK.GraphicsFormat compatible with the underlying platform.</summary>
        public static GraphicsMode Default
        {
            get
            {
                lock (SyncRoot)
                {
                    if (defaultMode == null)
                    {
<<<<<<< HEAD
                        Debug.Print("Creating default GraphicsMode ({0}, {1}, {2}).",
                            32, 24, 8);
                        defaultMode = new GraphicsMode(null, 32, 24, 8, 0, 0, 2, false);
=======
#if !IPHONE
                        Debug.Print("Creating default GraphicsMode ({0}, {1}, {2}, {3}, {4}, {5}, {6}).",
                            DisplayDevice.Default.BitsPerPixel, 16, 0, 0, 0, 2, false);
                        defaultMode = new GraphicsMode(DisplayDevice.Default.BitsPerPixel, 16, 0, 0, 0, 2, false);
#else
                        defaultMode = new GraphicsMode(32, 16, 0, 0, 0, 2, false);
#endif
>>>>>>> 204ae12c
                    }
                    return defaultMode;
                }
            }
        }

        #endregion

        #endregion

        #region --- Overrides ---

        /// <summary>Returns a System.String describing the current GraphicsFormat.</summary>
        /// <returns>! System.String describing the current GraphicsFormat.</returns>
        public override string ToString()
        {
            return String.Format("Index: {0}, Color: {1}, Depth: {2}, Stencil: {3}, Samples: {4}, Accum: {5}, Buffers: {6}, Stereo: {7}",
                Index, ColorFormat, Depth, Stencil, Samples, AccumulatorFormat, Buffers, Stereo);
        }

        /// <summary>
        /// Returns the hashcode for this instance.
        /// </summary>
        /// <returns>A <see cref="System.Int32"/> hashcode for this instance.</returns>
        public override int GetHashCode()
        {
            return Index.GetHashCode();
        }

        /// <summary>
        /// Indicates whether obj is equal to this instance.
        /// </summary>
        /// <param name="obj">An object instance to compare for equality.</param>
        /// <returns>True, if obj equals this instance; false otherwise.</returns>
        public override bool Equals(object obj)
        {
            if (obj is GraphicsMode)
            {
                return Equals((GraphicsMode)obj);
            }
            return false;
        }

        #endregion

        #region IEquatable<GraphicsMode> Members

        /// <summary>
        /// Indicates whether other represents the same mode as this instance.
        /// </summary>
        /// <param name="other">The GraphicsMode to compare to.</param>
        /// <returns>True, if other is equal to this instance; false otherwise.</returns>
        public bool Equals(GraphicsMode other)
        {
            return Index.HasValue && Index == other.Index;
        }

        #endregion
    }
}<|MERGE_RESOLUTION|>--- conflicted
+++ resolved
@@ -305,19 +305,13 @@
                 {
                     if (defaultMode == null)
                     {
-<<<<<<< HEAD
+#if !IPHONE
                         Debug.Print("Creating default GraphicsMode ({0}, {1}, {2}).",
                             32, 24, 8);
                         defaultMode = new GraphicsMode(null, 32, 24, 8, 0, 0, 2, false);
-=======
-#if !IPHONE
-                        Debug.Print("Creating default GraphicsMode ({0}, {1}, {2}, {3}, {4}, {5}, {6}).",
-                            DisplayDevice.Default.BitsPerPixel, 16, 0, 0, 0, 2, false);
-                        defaultMode = new GraphicsMode(DisplayDevice.Default.BitsPerPixel, 16, 0, 0, 0, 2, false);
 #else
                         defaultMode = new GraphicsMode(32, 16, 0, 0, 0, 2, false);
 #endif
->>>>>>> 204ae12c
                     }
                     return defaultMode;
                 }
