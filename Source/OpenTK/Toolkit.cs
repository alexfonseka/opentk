<<<<<<< HEAD
﻿#region License
//
// The Open Toolkit Library License
//
// Copyright (c) 2006 - 2009 the Open Toolkit library.
//
// Permission is hereby granted, free of charge, to any person obtaining a copy
// of this software and associated documentation files (the "Software"), to deal
// in the Software without restriction, including without limitation the rights to 
// use, copy, modify, merge, publish, distribute, sublicense, and/or sell copies of
// the Software, and to permit persons to whom the Software is furnished to do
// so, subject to the following conditions:
//
// The above copyright notice and this permission notice shall be included in all
// copies or substantial portions of the Software.
//
// THE SOFTWARE IS PROVIDED "AS IS", WITHOUT WARRANTY OF ANY KIND,
// EXPRESS OR IMPLIED, INCLUDING BUT NOT LIMITED TO THE WARRANTIES
// OF MERCHANTABILITY, FITNESS FOR A PARTICULAR PURPOSE AND
// NONINFRINGEMENT. IN NO EVENT SHALL THE AUTHORS OR COPYRIGHT
// HOLDERS BE LIABLE FOR ANY CLAIM, DAMAGES OR OTHER LIABILITY,
// WHETHER IN AN ACTION OF CONTRACT, TORT OR OTHERWISE, ARISING
// FROM, OUT OF OR IN CONNECTION WITH THE SOFTWARE OR THE USE OR
// OTHER DEALINGS IN THE SOFTWARE.
//
#endregion

using System;
using System.Collections.Generic;
using System.Text;
using OpenTK.Platform;

namespace OpenTK
{
    /// <summary>
    /// Provides static methods to manage an OpenTK application.
    /// </summary>
    public sealed class Toolkit
    {
        static Factory platform_factory;

        volatile static bool initialized;
        static readonly object InitLock = new object();

        #region Constructors

        Toolkit() { }

        #endregion

        #region Public Members

        /// <summary>
        /// Initializes OpenTK. This method is necessary only if you are using OpenTK
        /// alongside a different windowing toolkit (e.g. GTK#) and should be the very
        /// first method called by your application (i.e. calling this method should be
        /// the very first statement executed by the "Main" method).
        /// </summary>
        /// <remarks>
        /// Some windowing toolkits do not configure the underlying platform
        /// correctly or configure it in a way that is incompatible with OpenTK.
        /// Calling this method first ensures that OpenTK is given the chance to
        /// initialize itself and configure the platform correctly.
        /// </remarks>
        public static IDisposable Init()
        {
            lock (InitLock)
            {
                if (!initialized)
                {
                    initialized = true;
                    Configuration.Init();
                    // The actual initialization takes place in the platform-specific factory
                    // constructors.
                    platform_factory = new Platform.Factory();
                    AppDomain.CurrentDomain.DomainUnload += Deinit;
                }
                return platform_factory;
            }
        }

        #endregion

        #region Private Members

        static void Deinit(object sender, EventArgs e)
        {
            AppDomain.CurrentDomain.DomainUnload -= Deinit;
            platform_factory.Dispose();
        }

        #endregion
    }
}
=======
﻿#region License
//
// The Open Toolkit Library License
//
// Copyright (c) 2006 - 2009 the Open Toolkit library.
// Copyright 2013 Xamarin Inc
//
// Permission is hereby granted, free of charge, to any person obtaining a copy
// of this software and associated documentation files (the "Software"), to deal
// in the Software without restriction, including without limitation the rights to 
// use, copy, modify, merge, publish, distribute, sublicense, and/or sell copies of
// the Software, and to permit persons to whom the Software is furnished to do
// so, subject to the following conditions:
//
// The above copyright notice and this permission notice shall be included in all
// copies or substantial portions of the Software.
//
// THE SOFTWARE IS PROVIDED "AS IS", WITHOUT WARRANTY OF ANY KIND,
// EXPRESS OR IMPLIED, INCLUDING BUT NOT LIMITED TO THE WARRANTIES
// OF MERCHANTABILITY, FITNESS FOR A PARTICULAR PURPOSE AND
// NONINFRINGEMENT. IN NO EVENT SHALL THE AUTHORS OR COPYRIGHT
// HOLDERS BE LIABLE FOR ANY CLAIM, DAMAGES OR OTHER LIABILITY,
// WHETHER IN AN ACTION OF CONTRACT, TORT OR OTHERWISE, ARISING
// FROM, OUT OF OR IN CONNECTION WITH THE SOFTWARE OR THE USE OR
// OTHER DEALINGS IN THE SOFTWARE.
//
#endregion

using System;
using System.Collections.Generic;
using System.Text;

namespace OpenTK
{
    /// <summary>
    /// Provides static methods to manage an OpenTK application.
    /// </summary>
    public sealed class Toolkit
    {
        volatile static bool initialized;
        static readonly object InitLock = new object();

        #region Constructors

        Toolkit() { }

        #endregion

        #region Public Members

        /// <summary>
        /// Initializes OpenTK. This method is necessary only if you are using OpenTK
        /// alongside a different windowing toolkit (e.g. GTK#) and should be the very
        /// first method called by your application (i.e. calling this method should be
        /// the very first statement executed by the "Main" method).
        /// </summary>
        /// <remarks>
        /// Some windowing toolkits do not configure the underlying platform
        /// correctly or configure it in a way that is incompatible with OpenTK.
        /// Calling this method first ensures that OpenTK is given the chance to
        /// initialize itself and configure the platform correctly.
        /// </remarks>
        public static void Init()
        {
            lock (InitLock)
            {
                if (!initialized)
                {
                    initialized = true;
                    Configuration.Init();
                    // The actual initialization takes place in the platform-specific factory
                    // constructors.
#if !IPHONE
                    new Platform.Factory();
#endif
                }
            }
        }

        #endregion
    }
}
>>>>>>> 204ae12c
<|MERGE_RESOLUTION|>--- conflicted
+++ resolved
@@ -1,9 +1,9 @@
-<<<<<<< HEAD
 ﻿#region License
 //
 // The Open Toolkit Library License
 //
 // Copyright (c) 2006 - 2009 the Open Toolkit library.
+// Copyright 2013 Xamarin Inc
 //
 // Permission is hereby granted, free of charge, to any person obtaining a copy
 // of this software and associated documentation files (the "Software"), to deal
@@ -71,10 +71,13 @@
                 {
                     initialized = true;
                     Configuration.Init();
+                    
+#if !IPHONE
                     // The actual initialization takes place in the platform-specific factory
                     // constructors.
                     platform_factory = new Platform.Factory();
                     AppDomain.CurrentDomain.DomainUnload += Deinit;
+#endif
                 }
                 return platform_factory;
             }
@@ -92,88 +95,4 @@
 
         #endregion
     }
-}
-=======
-﻿#region License
-//
-// The Open Toolkit Library License
-//
-// Copyright (c) 2006 - 2009 the Open Toolkit library.
-// Copyright 2013 Xamarin Inc
-//
-// Permission is hereby granted, free of charge, to any person obtaining a copy
-// of this software and associated documentation files (the "Software"), to deal
-// in the Software without restriction, including without limitation the rights to 
-// use, copy, modify, merge, publish, distribute, sublicense, and/or sell copies of
-// the Software, and to permit persons to whom the Software is furnished to do
-// so, subject to the following conditions:
-//
-// The above copyright notice and this permission notice shall be included in all
-// copies or substantial portions of the Software.
-//
-// THE SOFTWARE IS PROVIDED "AS IS", WITHOUT WARRANTY OF ANY KIND,
-// EXPRESS OR IMPLIED, INCLUDING BUT NOT LIMITED TO THE WARRANTIES
-// OF MERCHANTABILITY, FITNESS FOR A PARTICULAR PURPOSE AND
-// NONINFRINGEMENT. IN NO EVENT SHALL THE AUTHORS OR COPYRIGHT
-// HOLDERS BE LIABLE FOR ANY CLAIM, DAMAGES OR OTHER LIABILITY,
-// WHETHER IN AN ACTION OF CONTRACT, TORT OR OTHERWISE, ARISING
-// FROM, OUT OF OR IN CONNECTION WITH THE SOFTWARE OR THE USE OR
-// OTHER DEALINGS IN THE SOFTWARE.
-//
-#endregion
-
-using System;
-using System.Collections.Generic;
-using System.Text;
-
-namespace OpenTK
-{
-    /// <summary>
-    /// Provides static methods to manage an OpenTK application.
-    /// </summary>
-    public sealed class Toolkit
-    {
-        volatile static bool initialized;
-        static readonly object InitLock = new object();
-
-        #region Constructors
-
-        Toolkit() { }
-
-        #endregion
-
-        #region Public Members
-
-        /// <summary>
-        /// Initializes OpenTK. This method is necessary only if you are using OpenTK
-        /// alongside a different windowing toolkit (e.g. GTK#) and should be the very
-        /// first method called by your application (i.e. calling this method should be
-        /// the very first statement executed by the "Main" method).
-        /// </summary>
-        /// <remarks>
-        /// Some windowing toolkits do not configure the underlying platform
-        /// correctly or configure it in a way that is incompatible with OpenTK.
-        /// Calling this method first ensures that OpenTK is given the chance to
-        /// initialize itself and configure the platform correctly.
-        /// </remarks>
-        public static void Init()
-        {
-            lock (InitLock)
-            {
-                if (!initialized)
-                {
-                    initialized = true;
-                    Configuration.Init();
-                    // The actual initialization takes place in the platform-specific factory
-                    // constructors.
-#if !IPHONE
-                    new Platform.Factory();
-#endif
-                }
-            }
-        }
-
-        #endregion
-    }
-}
->>>>>>> 204ae12c
+}