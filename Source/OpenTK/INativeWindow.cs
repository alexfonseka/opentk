--- conflicted
+++ resolved
@@ -28,15 +28,6 @@
 
 using System;
 using System.Collections.Generic;
-<<<<<<< HEAD
-using System.ComponentModel;
-#if !IPHONE
-using System.Drawing;
-#else
-using OpenTK.Minimal;
-#endif
-=======
->>>>>>> dc460128
 using System.Text;
 using System.Drawing;
 using OpenTK.Platform;
