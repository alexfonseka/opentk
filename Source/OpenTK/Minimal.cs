--- conflicted
+++ resolved
@@ -1,10 +1,7 @@
-<<<<<<< HEAD
 ﻿using System;
 using System.Collections.Generic;
 using System.Drawing;
 using System.Text;
-
-#if IPHONE || ANDROID || MINIMAL
 
 namespace OpenTK
 {
@@ -12,6 +9,7 @@
     // minimal targets (e.g. MonoTouch).
     // Note: the "overriden" classes must not be fully qualified for this to work!
 
+#if IPHONE || ANDROID || MINIMAL
     // System.Diagnostics.Debug
     static class Debug
     {
@@ -118,6 +116,8 @@
     }
 
     #endregion
+
+#if MINIMAL
 
     #region PointF
 
@@ -670,6 +670,8 @@
 
     #endregion
 
+#endif
+
     #region Icon
 
     public sealed class Icon : IDisposable
@@ -699,6 +701,8 @@
     }
 
     #endregion
+
+#if MINIMAL
 
     #region Image
 
@@ -1644,6 +1648,8 @@
 
     #endregion
 
+#endif
+
     #region SystemEvents
 
     sealed class SystemEvents
@@ -1676,101 +1682,5 @@
 
     #endregion
 }
-
-
 #endif
-=======
-﻿using System;
-using System.Collections.Generic;
-using System.Text;
-
-namespace OpenTK
-{
-    // Override a number of System.* classes when compiling for
-    // minimal targets (e.g. MonoTouch).
-    // Note: the "overriden" classes must not be fully qualified for this to work!
-
-#if IPHONE
-    // System.Diagnostics.Debug
-    static class Debug
-    {
-        public static void Write(string message) { }
-        public static void Write(object obj) { }
-        public static void WriteLine(string message) { }
-        public static void WriteLine(object obj) { }
-        public static void Print(string message) { }
-        public static void Print(string format, params object[] args) { }
-        public static void Indent() { }
-        public static void Unindent() { }
-        public static void Flush() { }
-    }
-
-    // System.Diagnostics.Trace
-    static class Trace
-    {
-        public static void Write(string message) { }
-        public static void Write(object obj) { }
-        public static void WriteLine(string message) { }
-        public static void WriteLine(object obj) { }
-        public static void Indent() { }
-        public static void Unindent() { }
-        public static void Flush() { }
-    }
-
-    // System.Diagnostics.Stopwatch
-    sealed class Stopwatch
-    {
-        DateTime start, stop;
-        bool running;
-
-        public void Reset()
-        {
-            start = stop = DateTime.MinValue;
-            running = false;
-        }
-
-        public void Start()
-        {
-            start = DateTime.Now;
-            running = true;
-        }
-
-        public void Stop()
-        {
-            stop = DateTime.Now;
-            running = false;
-        }
-
-        public TimeSpan Elapsed
-        {
-            get
-            {
-                if (running)
-                    return TimeSpan.FromTicks(DateTime.Now.Ticks - start.Ticks);
-                else
-                    return TimeSpan.FromTicks(stop.Ticks - start.Ticks);
-            }
-        }
-    }
-
-    // System.Xml.XmlIgnoreAttribute
-    class XmlIgnoreAttribute : Attribute
-    {
-    }
-
-    // System.ComponentModel.EditorBrowrableAttribute
-    class EditorBrowsableAttribute : Attribute
-    {
-        public EditorBrowsableAttribute(EditorBrowsableState state) { }
-    }
-
-    // System.ComponentModel.EditorBrowsableState
-    enum EditorBrowsableState
-    {
-        Always = 0,
-        Never = 1,
-        Advanced = 2,
-    }
-#endif
-}
->>>>>>> dc460128
+}