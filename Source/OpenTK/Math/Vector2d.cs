#region --- License ---
/*
Copyright (c) 2006 - 2008 The Open Toolkit library.

Permission is hereby granted, free of charge, to any person obtaining a copy of
this software and associated documentation files (the "Software"), to deal in
the Software without restriction, including without limitation the rights to
use, copy, modify, merge, publish, distribute, sublicense, and/or sell copies
of the Software, and to permit persons to whom the Software is furnished to do
so, subject to the following conditions:

The above copyright notice and this permission notice shall be included in all
copies or substantial portions of the Software.

THE SOFTWARE IS PROVIDED "AS IS", WITHOUT WARRANTY OF ANY KIND, EXPRESS OR
IMPLIED, INCLUDING BUT NOT LIMITED TO THE WARRANTIES OF MERCHANTABILITY,
FITNESS FOR A PARTICULAR PURPOSE AND NONINFRINGEMENT. IN NO EVENT SHALL THE
AUTHORS OR COPYRIGHT HOLDERS BE LIABLE FOR ANY CLAIM, DAMAGES OR OTHER
LIABILITY, WHETHER IN AN ACTION OF CONTRACT, TORT OR OTHERWISE, ARISING FROM,
OUT OF OR IN CONNECTION WITH THE SOFTWARE OR THE USE OR OTHER DEALINGS IN THE
SOFTWARE.
*/
#endregion

using System;
using System.Runtime.InteropServices;

namespace OpenTK
{
    /// <summary>Represents a 2D vector using two double-precision floating-point numbers.</summary>
    [Serializable]
    [StructLayout(LayoutKind.Sequential)]
    public struct Vector2d : IEquatable<Vector2d>
    {
        #region Fields

        /// <summary>The X coordinate of this instance.</summary>
        public double X;

        /// <summary>The Y coordinate of this instance.</summary>
        public double Y;

        /// <summary>
        /// Defines a unit-length Vector2d that points towards the X-axis.
        /// </summary>
        public static Vector2d UnitX = new Vector2d(1, 0);

        /// <summary>
        /// Defines a unit-length Vector2d that points towards the Y-axis.
        /// </summary>
        public static Vector2d UnitY = new Vector2d(0, 1);

        /// <summary>
        /// Defines a zero-length Vector2d.
        /// </summary>
        public static Vector2d Zero = new Vector2d(0, 0);

        /// <summary>
        /// Defines an instance with all components set to 1.
        /// </summary>
        public static readonly Vector2d One = new Vector2d(1, 1);

        /// <summary>
        /// Defines the size of the Vector2d struct in bytes.
        /// </summary>
        public static readonly int SizeInBytes = Marshal.SizeOf(new Vector2d());

        #endregion

        #region Constructors

        /// <summary>Constructs left vector with the given coordinates.</summary>
        /// <param name="x">The X coordinate.</param>
        /// <param name="y">The Y coordinate.</param>
        public Vector2d(double x, double y)
        {
            this.X = x;
            this.Y = y;
        }

        #endregion

        #region Public Members

        #region Instance

        #region public void Add()

        /// <summary>Add the Vector passed as parameter to this instance.</summary>
        /// <param name="right">Right operand. This parameter is only read from.</param>
        [Obsolete("Use static Add() method instead.")]
        public void Add(Vector2d right)
        {
            this.X += right.X;
            this.Y += right.Y;
        }

        /// <summary>Add the Vector passed as parameter to this instance.</summary>
        /// <param name="right">Right operand. This parameter is only read from.</param>
        [CLSCompliant(false)]
        [Obsolete("Use static Add() method instead.")]
        public void Add(ref Vector2d right)
        {
            this.X += right.X;
            this.Y += right.Y;
        }

        #endregion public void Add()

        #region public void Sub()

        /// <summary>Subtract the Vector passed as parameter from this instance.</summary>
        /// <param name="right">Right operand. This parameter is only read from.</param>
        [Obsolete("Use static Subtract() method instead.")]
        public void Sub(Vector2d right)
        {
            this.X -= right.X;
            this.Y -= right.Y;
        }

        /// <summary>Subtract the Vector passed as parameter from this instance.</summary>
        /// <param name="right">Right operand. This parameter is only read from.</param>
        [CLSCompliant(false)]
        [Obsolete("Use static Subtract() method instead.")]
        public void Sub(ref Vector2d right)
        {
            this.X -= right.X;
            this.Y -= right.Y;
        }

        #endregion public void Sub()

        #region public void Mult()

        /// <summary>Multiply this instance by a scalar.</summary>
        /// <param name="f">Scalar operand.</param>
        [Obsolete("Use static Multiply() method instead.")]
        public void Mult(double f)
        {
            this.X *= f;
            this.Y *= f;
        }

        #endregion public void Mult()

        #region public void Div()

        /// <summary>Divide this instance by a scalar.</summary>
        /// <param name="f">Scalar operand.</param>
        [Obsolete("Use static Divide() method instead.")]
        public void Div(double f)
        {
            double mult = 1.0 / f;
            this.X *= mult;
            this.Y *= mult;
        }

        #endregion public void Div()

        #region public double Length

        /// <summary>
        /// Gets the length (magnitude) of the vector.
        /// </summary>
        /// <seealso cref="LengthSquared"/>
        public double Length
        {
            get
            {
                return (float)System.Math.Sqrt(X * X + Y * Y);
            }
        }

        #endregion

        #region public double LengthSquared

        /// <summary>
        /// Gets the square of the vector length (magnitude).
        /// </summary>
        /// <remarks>
        /// This property avoids the costly square root operation required by the Length property. This makes it more suitable
        /// for comparisons.
        /// </remarks>
        /// <see cref="Length"/>
        public double LengthSquared
        {
            get
            {
                return X * X + Y * Y;
            }
        }

        #endregion

        #region public Vector2d PerpendicularRight

        /// <summary>
        /// Gets the perpendicular vector on the right side of this vector.
        /// </summary>
        public Vector2d PerpendicularRight
        {
            get
            {
                return new Vector2d(Y, -X);
            }
        }

        #endregion

        #region public Vector2d PerpendicularLeft

        /// <summary>
        /// Gets the perpendicular vector on the left side of this vector.
        /// </summary>
        public Vector2d PerpendicularLeft
        {
            get
            {
                return new Vector2d(-Y, X);
            }
        }

        #endregion

        #region public void Normalize()

        /// <summary>
        /// Scales the Vector2 to unit length.
        /// </summary>
        public void Normalize()
        {
            double scale = 1.0f / Length;
            X *= scale;
            Y *= scale;
        }

        #endregion

        #region public void Scale()

        /// <summary>
        /// Scales the current Vector2 by the given amounts.
        /// </summary>
        /// <param name="sx">The scale of the X component.</param>
        /// <param name="sy">The scale of the Y component.</param>
        [Obsolete("Use static Multiply() method instead.")]
        public void Scale(double sx, double sy)
        {
            X *= sx;
            Y *= sy;
        }

        /// <summary>Scales this instance by the given parameter.</summary>
        /// <param name="scale">The scaling of the individual components.</param>
        [Obsolete("Use static Multiply() method instead.")]
        public void Scale(Vector2d scale)
        {
            this.X *= scale.X;
            this.Y *= scale.Y;
        }

        /// <summary>Scales this instance by the given parameter.</summary>
        /// <param name="scale">The scaling of the individual components.</param>
        [CLSCompliant(false)]
        [Obsolete("Use static Multiply() method instead.")]
        public void Scale(ref Vector2d scale)
        {
            this.X *= scale.X;
            this.Y *= scale.Y;
        }

        #endregion public void Scale()

        #endregion

        #region Static

        #region Obsolete

        #region Sub

        /// <summary>
        /// Subtract one Vector from another
        /// </summary>
        /// <param name="a">First operand</param>
        /// <param name="b">Second operand</param>
        /// <returns>Result of subtraction</returns>
        [Obsolete("Use static Subtract() method instead.")]
        public static Vector2d Sub(Vector2d a, Vector2d b)
        {
            a.X -= b.X;
            a.Y -= b.Y;
            return a;
        }

        /// <summary>
        /// Subtract one Vector from another
        /// </summary>
        /// <param name="a">First operand</param>
        /// <param name="b">Second operand</param>
        /// <param name="result">Result of subtraction</param>
        [Obsolete("Use static Subtract() method instead.")]
        public static void Sub(ref Vector2d a, ref Vector2d b, out Vector2d result)
        {
            result.X = a.X - b.X;
            result.Y = a.Y - b.Y;
        }

        #endregion

        #region Mult

        /// <summary>
        /// Multiply a vector and a scalar
        /// </summary>
        /// <param name="a">Vector operand</param>
        /// <param name="d">Scalar operand</param>
        /// <returns>Result of the multiplication</returns>
        [Obsolete("Use static Multiply() method instead.")]
        public static Vector2d Mult(Vector2d a, double d)
        {
            a.X *= d;
            a.Y *= d;
            return a;
        }

        /// <summary>
        /// Multiply a vector and a scalar
        /// </summary>
        /// <param name="a">Vector operand</param>
        /// <param name="d">Scalar operand</param>
        /// <param name="result">Result of the multiplication</param>
        [Obsolete("Use static Multiply() method instead.")]
        public static void Mult(ref Vector2d a, double d, out Vector2d result)
        {
            result.X = a.X * d;
            result.Y = a.Y * d;
        }

        #endregion

        #region Div

        /// <summary>
        /// Divide a vector by a scalar
        /// </summary>
        /// <param name="a">Vector operand</param>
        /// <param name="d">Scalar operand</param>
        /// <returns>Result of the division</returns>
        [Obsolete("Use static Divide() method instead.")]
        public static Vector2d Div(Vector2d a, double d)
        {
            double mult = 1.0 / d;
            a.X *= mult;
            a.Y *= mult;
            return a;
        }

        /// <summary>
        /// Divide a vector by a scalar
        /// </summary>
        /// <param name="a">Vector operand</param>
        /// <param name="d">Scalar operand</param>
        /// <param name="result">Result of the division</param>
        [Obsolete("Use static Divide() method instead.")]
        public static void Div(ref Vector2d a, double d, out Vector2d result)
        {
            double mult = 1.0 / d;
            result.X = a.X * mult;
            result.Y = a.Y * mult;
        }

        #endregion

        #endregion

        #region Add

        /// <summary>
        /// Adds two vectors.
        /// </summary>
        /// <param name="a">Left operand.</param>
        /// <param name="b">Right operand.</param>
        /// <returns>Result of operation.</returns>
        public static Vector2d Add(Vector2d a, Vector2d b)
        {
            Add(ref a, ref b, out a);
            return a;
        }

        /// <summary>
        /// Adds two vectors.
        /// </summary>
        /// <param name="a">Left operand.</param>
        /// <param name="b">Right operand.</param>
        /// <param name="result">Result of operation.</param>
        public static void Add(ref Vector2d a, ref Vector2d b, out Vector2d result)
        {
            result = new Vector2d(a.X + b.X, a.Y + b.Y);
        }

        #endregion

        #region Subtract

        /// <summary>
        /// Subtract one Vector from another
        /// </summary>
        /// <param name="a">First operand</param>
        /// <param name="b">Second operand</param>
        /// <returns>Result of subtraction</returns>
        public static Vector2d Subtract(Vector2d a, Vector2d b)
        {
            Subtract(ref a, ref b, out a);
            return a;
        }

        /// <summary>
        /// Subtract one Vector from another
        /// </summary>
        /// <param name="a">First operand</param>
        /// <param name="b">Second operand</param>
        /// <param name="result">Result of subtraction</param>
        public static void Subtract(ref Vector2d a, ref Vector2d b, out Vector2d result)
        {
            result = new Vector2d(a.X - b.X, a.Y - b.Y);
        }

        #endregion

        #region Multiply

        /// <summary>
        /// Multiplies a vector by a scalar.
        /// </summary>
        /// <param name="vector">Left operand.</param>
        /// <param name="scale">Right operand.</param>
        /// <returns>Result of the operation.</returns>
        public static Vector2d Multiply(Vector2d vector, double scale)
        {
            Multiply(ref vector, scale, out vector);
            return vector;
        }

        /// <summary>
        /// Multiplies a vector by a scalar.
        /// </summary>
        /// <param name="vector">Left operand.</param>
        /// <param name="scale">Right operand.</param>
        /// <param name="result">Result of the operation.</param>
        public static void Multiply(ref Vector2d vector, double scale, out Vector2d result)
        {
            result = new Vector2d(vector.X * scale, vector.Y * scale);
        }

        /// <summary>
        /// Multiplies a vector by the components a vector (scale).
        /// </summary>
        /// <param name="vector">Left operand.</param>
        /// <param name="scale">Right operand.</param>
        /// <returns>Result of the operation.</returns>
        public static Vector2d Multiply(Vector2d vector, Vector2d scale)
        {
            Multiply(ref vector, ref scale, out vector);
            return vector;
        }

        /// <summary>
        /// Multiplies a vector by the components of a vector (scale).
        /// </summary>
        /// <param name="vector">Left operand.</param>
        /// <param name="scale">Right operand.</param>
        /// <param name="result">Result of the operation.</param>
        public static void Multiply(ref Vector2d vector, ref Vector2d scale, out Vector2d result)
        {
            result = new Vector2d(vector.X * scale.X, vector.Y * scale.Y);
        }

        #endregion

        #region Divide

        /// <summary>
        /// Divides a vector by a scalar.
        /// </summary>
        /// <param name="vector">Left operand.</param>
        /// <param name="scale">Right operand.</param>
        /// <returns>Result of the operation.</returns>
        public static Vector2d Divide(Vector2d vector, double scale)
        {
            Divide(ref vector, scale, out vector);
            return vector;
        }

        /// <summary>
        /// Divides a vector by a scalar.
        /// </summary>
        /// <param name="vector">Left operand.</param>
        /// <param name="scale">Right operand.</param>
        /// <param name="result">Result of the operation.</param>
        public static void Divide(ref Vector2d vector, double scale, out Vector2d result)
        {
            Multiply(ref vector, 1 / scale, out result);
        }

        /// <summary>
        /// Divides a vector by the components of a vector (scale).
        /// </summary>
        /// <param name="vector">Left operand.</param>
        /// <param name="scale">Right operand.</param>
        /// <returns>Result of the operation.</returns>
        public static Vector2d Divide(Vector2d vector, Vector2d scale)
        {
            Divide(ref vector, ref scale, out vector);
            return vector;
        }

        /// <summary>
        /// Divide a vector by the components of a vector (scale).
        /// </summary>
        /// <param name="vector">Left operand.</param>
        /// <param name="scale">Right operand.</param>
        /// <param name="result">Result of the operation.</param>
        public static void Divide(ref Vector2d vector, ref Vector2d scale, out Vector2d result)
        {
            result = new Vector2d(vector.X / scale.X, vector.Y / scale.Y);
        }

        #endregion

        #region Min

        /// <summary>
        /// Calculate the component-wise minimum of two vectors
        /// </summary>
        /// <param name="a">First operand</param>
        /// <param name="b">Second operand</param>
        /// <returns>The component-wise minimum</returns>
        public static Vector2d Min(Vector2d a, Vector2d b)
        {
            a.X = a.X < b.X ? a.X : b.X;
            a.Y = a.Y < b.Y ? a.Y : b.Y;
            return a;
        }

        /// <summary>
        /// Calculate the component-wise minimum of two vectors
        /// </summary>
        /// <param name="a">First operand</param>
        /// <param name="b">Second operand</param>
        /// <param name="result">The component-wise minimum</param>
        public static void Min(ref Vector2d a, ref Vector2d b, out Vector2d result)
        {
            result.X = a.X < b.X ? a.X : b.X;
            result.Y = a.Y < b.Y ? a.Y : b.Y;
        }

        #endregion

        #region Max

        /// <summary>
        /// Calculate the component-wise maximum of two vectors
        /// </summary>
        /// <param name="a">First operand</param>
        /// <param name="b">Second operand</param>
        /// <returns>The component-wise maximum</returns>
        public static Vector2d Max(Vector2d a, Vector2d b)
        {
            a.X = a.X > b.X ? a.X : b.X;
            a.Y = a.Y > b.Y ? a.Y : b.Y;
            return a;
        }

        /// <summary>
        /// Calculate the component-wise maximum of two vectors
        /// </summary>
        /// <param name="a">First operand</param>
        /// <param name="b">Second operand</param>
        /// <param name="result">The component-wise maximum</param>
        public static void Max(ref Vector2d a, ref Vector2d b, out Vector2d result)
        {
            result.X = a.X > b.X ? a.X : b.X;
            result.Y = a.Y > b.Y ? a.Y : b.Y;
        }

        #endregion

        #region Clamp

        /// <summary>
        /// Clamp a vector to the given minimum and maximum vectors
        /// </summary>
        /// <param name="vec">Input vector</param>
        /// <param name="min">Minimum vector</param>
        /// <param name="max">Maximum vector</param>
        /// <returns>The clamped vector</returns>
        public static Vector2d Clamp(Vector2d vec, Vector2d min, Vector2d max)
        {
            vec.X = vec.X < min.X ? min.X : vec.X > max.X ? max.X : vec.X;
            vec.Y = vec.Y < min.Y ? min.Y : vec.Y > max.Y ? max.Y : vec.Y;
            return vec;
        }

        /// <summary>
        /// Clamp a vector to the given minimum and maximum vectors
        /// </summary>
        /// <param name="vec">Input vector</param>
        /// <param name="min">Minimum vector</param>
        /// <param name="max">Maximum vector</param>
        /// <param name="result">The clamped vector</param>
        public static void Clamp(ref Vector2d vec, ref Vector2d min, ref Vector2d max, out Vector2d result)
        {
            result.X = vec.X < min.X ? min.X : vec.X > max.X ? max.X : vec.X;
            result.Y = vec.Y < min.Y ? min.Y : vec.Y > max.Y ? max.Y : vec.Y;
        }

        #endregion

        #region Normalize

        /// <summary>
        /// Scale a vector to unit length
        /// </summary>
        /// <param name="vec">The input vector</param>
        /// <returns>The normalized vector</returns>
        public static Vector2d Normalize(Vector2d vec)
        {
            double scale = 1.0f / vec.Length;
            vec.X *= scale;
            vec.Y *= scale;
            return vec;
        }

        /// <summary>
        /// Scale a vector to unit length
        /// </summary>
        /// <param name="vec">The input vector</param>
        /// <param name="result">The normalized vector</param>
        public static void Normalize(ref Vector2d vec, out Vector2d result)
        {
            double scale = 1.0f / vec.Length;
            result.X = vec.X * scale;
            result.Y = vec.Y * scale;
        }

        #endregion

        #region NormalizeFast

        /// <summary>
        /// Scale a vector to approximately unit length
        /// </summary>
        /// <param name="vec">The input vector</param>
        /// <returns>The normalized vector</returns>
        public static Vector2d NormalizeFast(Vector2d vec)
        {
            double scale = MathHelper.InverseSqrtFast(vec.X * vec.X + vec.Y * vec.Y);
            vec.X *= scale;
            vec.Y *= scale;
            return vec;
        }

        /// <summary>
        /// Scale a vector to approximately unit length
        /// </summary>
        /// <param name="vec">The input vector</param>
        /// <param name="result">The normalized vector</param>
        public static void NormalizeFast(ref Vector2d vec, out Vector2d result)
        {
            double scale = MathHelper.InverseSqrtFast(vec.X * vec.X + vec.Y * vec.Y);
            result.X = vec.X * scale;
            result.Y = vec.Y * scale;
        }

        #endregion

        #region Dot

        /// <summary>
        /// Calculate the dot (scalar) product of two vectors
        /// </summary>
        /// <param name="left">First operand</param>
        /// <param name="right">Second operand</param>
        /// <returns>The dot product of the two inputs</returns>
        public static double Dot(Vector2d left, Vector2d right)
        {
            return left.X * right.X + left.Y * right.Y;
        }

        /// <summary>
        /// Calculate the dot (scalar) product of two vectors
        /// </summary>
        /// <param name="left">First operand</param>
        /// <param name="right">Second operand</param>
        /// <param name="result">The dot product of the two inputs</param>
        public static void Dot(ref Vector2d left, ref Vector2d right, out double result)
        {
            result = left.X * right.X + left.Y * right.Y;
        }

        #endregion

        #region Lerp

        /// <summary>
        /// Returns a new Vector that is the linear blend of the 2 given Vectors
        /// </summary>
        /// <param name="a">First input vector</param>
        /// <param name="b">Second input vector</param>
        /// <param name="blend">The blend factor. a when blend=0, b when blend=1.</param>
        /// <returns>a when blend=0, b when blend=1, and a linear combination otherwise</returns>
        public static Vector2d Lerp(Vector2d a, Vector2d b, double blend)
        {
            a.X = blend * (b.X - a.X) + a.X;
            a.Y = blend * (b.Y - a.Y) + a.Y;
            return a;
        }

        /// <summary>
        /// Returns a new Vector that is the linear blend of the 2 given Vectors
        /// </summary>
        /// <param name="a">First input vector</param>
        /// <param name="b">Second input vector</param>
        /// <param name="blend">The blend factor. a when blend=0, b when blend=1.</param>
        /// <param name="result">a when blend=0, b when blend=1, and a linear combination otherwise</param>
        public static void Lerp(ref Vector2d a, ref Vector2d b, double blend, out Vector2d result)
        {
            result.X = blend * (b.X - a.X) + a.X;
            result.Y = blend * (b.Y - a.Y) + a.Y;
        }

        #endregion

        #region Barycentric

        /// <summary>
        /// Interpolate 3 Vectors using Barycentric coordinates
        /// </summary>
        /// <param name="a">First input Vector</param>
        /// <param name="b">Second input Vector</param>
        /// <param name="c">Third input Vector</param>
        /// <param name="u">First Barycentric Coordinate</param>
        /// <param name="v">Second Barycentric Coordinate</param>
        /// <returns>a when u=v=0, b when u=1,v=0, c when u=0,v=1, and a linear combination of a,b,c otherwise</returns>
        public static Vector2d BaryCentric(Vector2d a, Vector2d b, Vector2d c, double u, double v)
        {
            return a + u * (b - a) + v * (c - a);
        }

        /// <summary>Interpolate 3 Vectors using Barycentric coordinates</summary>
        /// <param name="a">First input Vector.</param>
        /// <param name="b">Second input Vector.</param>
        /// <param name="c">Third input Vector.</param>
        /// <param name="u">First Barycentric Coordinate.</param>
        /// <param name="v">Second Barycentric Coordinate.</param>
        /// <param name="result">Output Vector. a when u=v=0, b when u=1,v=0, c when u=0,v=1, and a linear combination of a,b,c otherwise</param>
        public static void BaryCentric(ref Vector2d a, ref Vector2d b, ref Vector2d c, double u, double v, out Vector2d result)
        {
            result = a; // copy

            Vector2d temp = b; // copy
            Subtract(ref temp, ref a, out temp);
            Multiply(ref temp, u, out temp);
            Add(ref result, ref temp, out result);

            temp = c; // copy
            Subtract(ref temp, ref a, out temp);
            Multiply(ref temp, v, out temp);
            Add(ref result, ref temp, out result);
        }

        #endregion

        #region Transform

        /// <summary>
        /// Transforms a vector by a quaternion rotation.
        /// </summary>
        /// <param name="vec">The vector to transform.</param>
        /// <param name="quat">The quaternion to rotate the vector by.</param>
        /// <returns>The result of the operation.</returns>
        public static Vector2d Transform(Vector2d vec, Quaterniond quat)
        {
            Vector2d result;
            Transform(ref vec, ref quat, out result);
            return result;
        }

        /// <summary>
        /// Transforms a vector by a quaternion rotation.
        /// </summary>
        /// <param name="vec">The vector to transform.</param>
        /// <param name="quat">The quaternion to rotate the vector by.</param>
        /// <param name="result">The result of the operation.</param>
        public static void Transform(ref Vector2d vec, ref Quaterniond quat, out Vector2d result)
        {
<<<<<<< HEAD
            Quaterniond v = new Quaterniond(vec.X, vec.Y, 0, 0);
            Quaterniond i;
            Quaterniond t;
=======
            Quaterniond v = new Quaterniond(vec.X, vec.Y, 0, 0), i, t;
>>>>>>> 3aa67b84
            Quaterniond.Invert(ref quat, out i);
            Quaterniond.Multiply(ref quat, ref v, out t);
            Quaterniond.Multiply(ref t, ref i, out v);

            result = new Vector2d(v.X, v.Y);
        }

        #endregion

        #endregion

        #region Operators

        /// <summary>
        /// Adds two instances.
        /// </summary>
        /// <param name="left">The left instance.</param>
        /// <param name="right">The right instance.</param>
        /// <returns>The result of the operation.</returns>
        public static Vector2d operator +(Vector2d left, Vector2d right)
        {
            left.X += right.X;
            left.Y += right.Y;
            return left;
        }

        /// <summary>
        /// Subtracts two instances.
        /// </summary>
        /// <param name="left">The left instance.</param>
        /// <param name="right">The right instance.</param>
        /// <returns>The result of the operation.</returns>
        public static Vector2d operator -(Vector2d left, Vector2d right)
        {
            left.X -= right.X;
            left.Y -= right.Y;
            return left;
        }

        /// <summary>
        /// Negates an instance.
        /// </summary>
        /// <param name="vec">The instance.</param>
        /// <returns>The result of the operation.</returns>
        public static Vector2d operator -(Vector2d vec)
        {
            vec.X = -vec.X;
            vec.Y = -vec.Y;
            return vec;
        }

        /// <summary>
        /// Multiplies an instance by a scalar.
        /// </summary>
        /// <param name="vec">The instance.</param>
        /// <param name="f">The scalar.</param>
        /// <returns>The result of the operation.</returns>
        public static Vector2d operator *(Vector2d vec, double f)
        {
            vec.X *= f;
            vec.Y *= f;
            return vec;
        }

        /// <summary>
        /// Multiply an instance by a scalar.
        /// </summary>
        /// <param name="f">The scalar.</param>
        /// <param name="vec">The instance.</param>
        /// <returns>The result of the operation.</returns>
        public static Vector2d operator *(double f, Vector2d vec)
        {
            vec.X *= f;
            vec.Y *= f;
            return vec;
        }

        /// <summary>
        /// Divides an instance by a scalar.
        /// </summary>
        /// <param name="vec">The instance.</param>
        /// <param name="f">The scalar.</param>
        /// <returns>The result of the operation.</returns>
        public static Vector2d operator /(Vector2d vec, double f)
        {
            double mult = 1.0f / f;
            vec.X *= mult;
            vec.Y *= mult;
            return vec;
        }

        /// <summary>
        /// Compares two instances for equality.
        /// </summary>
        /// <param name="left">The left instance.</param>
        /// <param name="right">The right instance.</param>
        /// <returns>True, if both instances are equal; false otherwise.</returns>
        public static bool operator ==(Vector2d left, Vector2d right)
        {
            return left.Equals(right);
        }

        /// <summary>
        /// Compares two instances for ienquality.
        /// </summary>
        /// <param name="left">The left instance.</param>
        /// <param name="right">The right instance.</param>
        /// <returns>True, if the instances are not equal; false otherwise.</returns>
        public static bool operator !=(Vector2d left, Vector2d right)
        {
            return !left.Equals(right);
        }

        /// <summary>Converts OpenTK.Vector2 to OpenTK.Vector2d.</summary>
        /// <param name="v2">The Vector2 to convert.</param>
        /// <returns>The resulting Vector2d.</returns>
        public static explicit operator Vector2d(Vector2 v2)
        {
            return new Vector2d(v2.X, v2.Y);
        }

        /// <summary>Converts OpenTK.Vector2d to OpenTK.Vector2.</summary>
        /// <param name="v2d">The Vector2d to convert.</param>
        /// <returns>The resulting Vector2.</returns>
        public static explicit operator Vector2(Vector2d v2d)
        {
            return new Vector2((float)v2d.X, (float)v2d.Y);
        }

        #endregion

        #region Overrides

        #region public override string ToString()

        /// <summary>
        /// Returns a System.String that represents the current instance.
        /// </summary>
        /// <returns></returns>
        public override string ToString()
        {
            return String.Format("({0}, {1})", X, Y);
        }

        #endregion

        #region public override int GetHashCode()

        /// <summary>
        /// Returns the hashcode for this instance.
        /// </summary>
        /// <returns>A System.Int32 containing the unique hashcode for this instance.</returns>
        public override int GetHashCode()
        {
            return X.GetHashCode() ^ Y.GetHashCode();
        }

        #endregion

        #region public override bool Equals(object obj)

        /// <summary>
        /// Indicates whether this instance and a specified object are equal.
        /// </summary>
        /// <param name="obj">The object to compare to.</param>
        /// <returns>True if the instances are equal; false otherwise.</returns>
        public override bool Equals(object obj)
        {
            if (!(obj is Vector2d))
                return false;

            return this.Equals((Vector2d)obj);
        }

        #endregion

        #endregion

        #endregion

        #region IEquatable<Vector2d> Members

        /// <summary>Indicates whether the current vector is equal to another vector.</summary>
        /// <param name="other">A vector to compare with this vector.</param>
        /// <returns>true if the current vector is equal to the vector parameter; otherwise, false.</returns>
        public bool Equals(Vector2d other)
        {
            return
                X == other.X &&
                Y == other.Y;
        }

        #endregion
    }
}<|MERGE_RESOLUTION|>--- conflicted
+++ resolved
@@ -796,13 +796,7 @@
         /// <param name="result">The result of the operation.</param>
         public static void Transform(ref Vector2d vec, ref Quaterniond quat, out Vector2d result)
         {
-<<<<<<< HEAD
-            Quaterniond v = new Quaterniond(vec.X, vec.Y, 0, 0);
-            Quaterniond i;
-            Quaterniond t;
-=======
             Quaterniond v = new Quaterniond(vec.X, vec.Y, 0, 0), i, t;
->>>>>>> 3aa67b84
             Quaterniond.Invert(ref quat, out i);
             Quaterniond.Multiply(ref quat, ref v, out t);
             Quaterniond.Multiply(ref t, ref i, out v);
