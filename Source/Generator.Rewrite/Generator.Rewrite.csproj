﻿<?xml version="1.0" encoding="utf-8"?>
<Project ToolsVersion="4.0" DefaultTargets="Build" xmlns="http://schemas.microsoft.com/developer/msbuild/2003">
  <Import Project="$(MSBuildExtensionsPath)\$(MSBuildToolsVersion)\Microsoft.Common.props" Condition="Exists('$(MSBuildExtensionsPath)\$(MSBuildToolsVersion)\Microsoft.Common.props')" />
  <PropertyGroup>
    <Configuration Condition=" '$(Configuration)' == '' ">Debug</Configuration>
    <Platform Condition=" '$(Platform)' == '' ">AnyCPU</Platform>
    <ProjectGuid>{C426C9D1-8857-4E52-BAC7-4C05EE6070AB}</ProjectGuid>
    <OutputType>Exe</OutputType>
    <AppDesignerFolder>Properties</AppDesignerFolder>
    <RootNamespace>OpenTK.Rewrite</RootNamespace>
    <AssemblyName>Rewrite</AssemblyName>
    <TargetFrameworkVersion>v3.5</TargetFrameworkVersion>
    <FileAlignment>512</FileAlignment>
    <ProductVersion>12.0.0</ProductVersion>
    <SchemaVersion>2.0</SchemaVersion>
  </PropertyGroup>
  <PropertyGroup Condition=" '$(Configuration)|$(Platform)' == 'Debug|AnyCPU' ">
    <PlatformTarget>AnyCPU</PlatformTarget>
    <DebugSymbols>true</DebugSymbols>
    <DebugType>full</DebugType>
    <Optimize>false</Optimize>
    <OutputPath>..\..\Binaries\Tools\Debug\</OutputPath>
    <DefineConstants>DEBUG;TRACE</DefineConstants>
    <ErrorReport>prompt</ErrorReport>
    <WarningLevel>4</WarningLevel>
    <Commandlineparameters>../../OpenTK/Debug/OpenTK.dll ../../../OpenTK.snk -debug</Commandlineparameters>
  </PropertyGroup>
  <PropertyGroup Condition=" '$(Configuration)|$(Platform)' == 'Release|AnyCPU' ">
    <PlatformTarget>AnyCPU</PlatformTarget>
    <DebugType>pdbonly</DebugType>
    <Optimize>true</Optimize>
    <OutputPath>..\..\Binaries\Tools\Release\</OutputPath>
    <DefineConstants>TRACE</DefineConstants>
    <ErrorReport>prompt</ErrorReport>
    <WarningLevel>4</WarningLevel>
    <Commandlineparameters>../../OpenTK/Release/OpenTK.dll ../../../OpenTK.snk</Commandlineparameters>
  </PropertyGroup>
  <PropertyGroup>
    <SignAssembly>false</SignAssembly>
  </PropertyGroup>
  <PropertyGroup>
    <AssemblyOriginatorKeyFile>..\..\OpenTK.snk</AssemblyOriginatorKeyFile>
  </PropertyGroup>
  <PropertyGroup Condition=" '$(Configuration)|$(Platform)' == 'DebugMinimal|AnyCPU' ">
    <DebugSymbols>true</DebugSymbols>
    <DebugType>full</DebugType>
    <Optimize>false</Optimize>
    <OutputPath>..\..\Binaries\Tools\Debug\</OutputPath>
    <DefineConstants>DEBUG;TRACE</DefineConstants>
    <ErrorReport>prompt</ErrorReport>
    <WarningLevel>4</WarningLevel>
    <Commandlineparameters>../../OpenTK/Debug/OpenTK.dll ../../../OpenTK.snk -debug</Commandlineparameters>
    <PlatformTarget>AnyCPU</PlatformTarget>
  </PropertyGroup>
  <PropertyGroup Condition=" '$(Configuration)|$(Platform)' == 'ReleaseMinimal|AnyCPU' ">
    <DebugType>pdbonly</DebugType>
    <Optimize>true</Optimize>
    <OutputPath>..\..\Binaries\Tools\Release\</OutputPath>
    <DefineConstants>TRACE</DefineConstants>
    <ErrorReport>prompt</ErrorReport>
    <WarningLevel>4</WarningLevel>
    <Commandlineparameters>../../OpenTK/Release/OpenTK.dll ../../../OpenTK.snk</Commandlineparameters>
    <PlatformTarget>AnyCPU</PlatformTarget>
  </PropertyGroup>
  <ItemGroup>
    <Reference Include="Mono.Cecil, Version=0.9.6.0, Culture=neutral, PublicKeyToken=0738eb9f132ed756, processorArchitecture=MSIL">
      <HintPath>..\..\packages\Mono.Cecil.0.9.6.1\lib\net35\Mono.Cecil.dll</HintPath>
      <Private>True</Private>
    </Reference>
    <Reference Include="Mono.Cecil.Mdb, Version=0.9.6.0, Culture=neutral, PublicKeyToken=0738eb9f132ed756, processorArchitecture=MSIL">
      <HintPath>..\..\packages\Mono.Cecil.0.9.6.1\lib\net35\Mono.Cecil.Mdb.dll</HintPath>
      <Private>True</Private>
    </Reference>
    <Reference Include="Mono.Cecil.Pdb, Version=0.9.6.0, Culture=neutral, PublicKeyToken=0738eb9f132ed756, processorArchitecture=MSIL">
      <HintPath>..\..\packages\Mono.Cecil.0.9.6.1\lib\net35\Mono.Cecil.Pdb.dll</HintPath>
      <Private>True</Private>
    </Reference>
    <Reference Include="Mono.Cecil.Rocks, Version=0.9.6.0, Culture=neutral, PublicKeyToken=0738eb9f132ed756, processorArchitecture=MSIL">
      <HintPath>..\..\packages\Mono.Cecil.0.9.6.1\lib\net35\Mono.Cecil.Rocks.dll</HintPath>
      <Private>True</Private>
    </Reference>
    <Reference Include="System" />
    <Reference Include="System.Core" />
  </ItemGroup>
  <ItemGroup>
    <Compile Include="Program.cs" />
    <Compile Include="Properties\AssemblyInfo.cs" />
  </ItemGroup>
<<<<<<< HEAD
=======
  <ItemGroup>
    <None Include="..\..\OpenTK.snk">
      <Link>OpenTK.snk</Link>
    </None>
    <None Include="packages.config" />
  </ItemGroup>
>>>>>>> 833c6eac
  <Import Project="$(MSBuildToolsPath)\Microsoft.CSharp.targets" />
  <!-- To modify your build process, add your task inside one of the targets below and uncomment it. 
       Other similar extension points exist, see Microsoft.Common.targets.
  <Target Name="BeforeBuild">
  </Target>
  <Target Name="AfterBuild">
  </Target>
  -->
  <ProjectExtensions>
    <MonoDevelop>
      <Properties>
        <Policies>
          <TextStylePolicy inheritsSet="VisualStudio" inheritsScope="text/plain" scope="text/plain" />
          <CSharpFormattingPolicy IndentSwitchBody="True" AnonymousMethodBraceStyle="NextLine" PropertyBraceStyle="NextLine" PropertyGetBraceStyle="NextLine" PropertySetBraceStyle="NextLine" EventBraceStyle="NextLine" EventAddBraceStyle="NextLine" EventRemoveBraceStyle="NextLine" StatementBraceStyle="NextLine" ElseNewLinePlacement="NewLine" CatchNewLinePlacement="NewLine" FinallyNewLinePlacement="NewLine" WhileNewLinePlacement="NewLine" ArrayInitializerBraceStyle="NextLine" BeforeMethodDeclarationParentheses="False" BeforeMethodCallParentheses="False" BeforeConstructorDeclarationParentheses="False" BeforeIndexerDeclarationBracket="False" BeforeDelegateDeclarationParentheses="False" NewParentheses="False" SpacesBeforeBrackets="False" BlankLinesBeforeFirstDeclaration="1" AlignToFirstMethodDeclarationParameter="False" AlignToFirstIndexerDeclarationParameter="False" inheritsSet="Mono" inheritsScope="text/x-csharp" scope="text/x-csharp" />
          <TextStylePolicy FileWidth="120" inheritsSet="VisualStudio" inheritsScope="text/plain" scope="text/x-csharp" />
          <StandardHeader Text="#region License&#xA;&#xA;${FileName}&#xA; &#xA;Author:&#xA;      ${AuthorName} &lt;${AuthorEmail}&gt;&#xA;&#xA;Copyright (c) 2006-${Year} ${CopyrightHolder}&#xA;&#xA;Permission is hereby granted, free of charge, to any person obtaining a copy&#xA;of this software and associated documentation files (the &quot;Software&quot;), to deal&#xA;in the Software without restriction, including without limitation the rights&#xA;to use, copy, modify, merge, publish, distribute, sublicense, and/or sell&#xA;copies of the Software, and to permit persons to whom the Software is&#xA;furnished to do so, subject to the following conditions:&#xA;&#xA;The above copyright notice and this permission notice shall be included in&#xA;all copies or substantial portions of the Software.&#xA;&#xA;THE SOFTWARE IS PROVIDED &quot;AS IS&quot;, WITHOUT WARRANTY OF ANY KIND, EXPRESS OR&#xA;IMPLIED, INCLUDING BUT NOT LIMITED TO THE WARRANTIES OF MERCHANTABILITY,&#xA;FITNESS FOR A PARTICULAR PURPOSE AND NONINFRINGEMENT. IN NO EVENT SHALL THE&#xA;AUTHORS OR COPYRIGHT HOLDERS BE LIABLE FOR ANY CLAIM, DAMAGES OR OTHER&#xA;LIABILITY, WHETHER IN AN ACTION OF CONTRACT, TORT OR OTHERWISE, ARISING FROM,&#xA;OUT OF OR IN CONNECTION WITH THE SOFTWARE OR THE USE OR OTHER DEALINGS IN&#xA;THE SOFTWARE.&#xA;&#xA;#endregion" IncludeInNewFiles="True" />
          <TextStylePolicy TabWidth="2" IndentWidth="2" NoTabsAfterNonTabs="True" inheritsSet="VisualStudio" inheritsScope="text/plain" scope="application/xml" />
          <XmlFormattingPolicy inheritsSet="Mono" inheritsScope="application/xml" scope="application/xml" />
        </Policies>
      </Properties>
    </MonoDevelop>
  </ProjectExtensions>
</Project><|MERGE_RESOLUTION|>--- conflicted
+++ resolved
@@ -86,15 +86,9 @@
     <Compile Include="Program.cs" />
     <Compile Include="Properties\AssemblyInfo.cs" />
   </ItemGroup>
-<<<<<<< HEAD
-=======
   <ItemGroup>
-    <None Include="..\..\OpenTK.snk">
-      <Link>OpenTK.snk</Link>
-    </None>
     <None Include="packages.config" />
   </ItemGroup>
->>>>>>> 833c6eac
   <Import Project="$(MSBuildToolsPath)\Microsoft.CSharp.targets" />
   <!-- To modify your build process, add your task inside one of the targets below and uncomment it. 
        Other similar extension points exist, see Microsoft.Common.targets.
