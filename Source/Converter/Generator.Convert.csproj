﻿<?xml version="1.0" encoding="utf-8"?>
<Project DefaultTargets="Build" xmlns="http://schemas.microsoft.com/developer/msbuild/2003" ToolsVersion="4.0">
  <PropertyGroup>
    <ProjectType>Local</ProjectType>
    <ProductVersion>8.0.30703</ProductVersion>
    <SchemaVersion>2.0</SchemaVersion>
    <ProjectGuid>{5FDFF4B6-0000-0000-0000-000000000000}</ProjectGuid>
    <Configuration Condition=" '$(Configuration)' == '' ">Debug</Configuration>
    <Platform Condition=" '$(Platform)' == '' ">AnyCPU</Platform>
    <AssemblyKeyContainerName>
    </AssemblyKeyContainerName>
    <AssemblyName>Convert</AssemblyName>
    <DefaultClientScript>JScript</DefaultClientScript>
    <DefaultHTMLPageLayout>Grid</DefaultHTMLPageLayout>
    <DefaultTargetSchema>IE50</DefaultTargetSchema>
    <DelaySign>false</DelaySign>
    <TargetFrameworkVersion>v4.5</TargetFrameworkVersion>
    <OutputType>Exe</OutputType>
    <AppDesignerFolder>
    </AppDesignerFolder>
    <RootNamespace>Convert</RootNamespace>
    <StartArguments>
    </StartArguments>
    <FileUpgradeFlags>
    </FileUpgradeFlags>
    <OldToolsVersion>2.0</OldToolsVersion>
    <UpgradeBackupLocation />
    <PublishUrl>publish\</PublishUrl>
    <Install>true</Install>
    <InstallFrom>Disk</InstallFrom>
    <UpdateEnabled>false</UpdateEnabled>
    <UpdateMode>Foreground</UpdateMode>
    <UpdateInterval>7</UpdateInterval>
    <UpdateIntervalUnits>Days</UpdateIntervalUnits>
    <UpdatePeriodically>false</UpdatePeriodically>
    <UpdateRequired>false</UpdateRequired>
    <MapFileExtensions>true</MapFileExtensions>
    <ApplicationRevision>0</ApplicationRevision>
    <ApplicationVersion>1.0.0.%2a</ApplicationVersion>
    <UseApplicationTrust>false</UseApplicationTrust>
    <BootstrapperEnabled>true</BootstrapperEnabled>
    <TargetFrameworkProfile />
  </PropertyGroup>
  <PropertyGroup Condition=" '$(Configuration)|$(Platform)' == 'Debug|AnyCPU' ">
    <BaseAddress>285212672</BaseAddress>
    <ConfigurationOverrideFile>
    </ConfigurationOverrideFile>
    <DefineConstants>DEBUG;TRACE;</DefineConstants>
    <DebugSymbols>True</DebugSymbols>
    <FileAlignment>4096</FileAlignment>
    <Optimize>False</Optimize>
    <OutputPath>..\..\Binaries\Tools\Debug\</OutputPath>
    <RegisterForComInterop>False</RegisterForComInterop>
    <RemoveIntegerChecks>False</RemoveIntegerChecks>
    <WarningLevel>4</WarningLevel>
    <CodeAnalysisRuleSet>AllRules.ruleset</CodeAnalysisRuleSet>
    <DebugType>full</DebugType>
    <Commandlineparameters>-p:gl -v:4.5 -t:xml -o:../../../Source/Bind/Specifications/GL2/signatures.xml https://cvs.khronos.org/svn/repos/ogl/trunk/doc/registry/public/api/gl.xml</Commandlineparameters>
    <Prefer32Bit>false</Prefer32Bit>
  </PropertyGroup>
  <PropertyGroup Condition=" '$(Configuration)|$(Platform)' == 'Release|AnyCPU' ">
    <BaseAddress>285212672</BaseAddress>
    <ConfigurationOverrideFile>
    </ConfigurationOverrideFile>
    <DefineConstants>TRACE;</DefineConstants>
    <FileAlignment>4096</FileAlignment>
    <Optimize>True</Optimize>
    <OutputPath>..\..\Binaries\Tools\Release\</OutputPath>
    <RegisterForComInterop>False</RegisterForComInterop>
    <RemoveIntegerChecks>False</RemoveIntegerChecks>
    <WarningLevel>4</WarningLevel>
    <CodeAnalysisRuleSet>AllRules.ruleset</CodeAnalysisRuleSet>
    <DebugType>none</DebugType>
    <Prefer32Bit>false</Prefer32Bit>
  </PropertyGroup>
  <PropertyGroup Condition="'$(Configuration)|$(Platform)' == 'Documentation|AnyCPU'">
    <OutputPath>..\..\Binaries\Tools\Release\</OutputPath>
    <DebugType>none</DebugType>
    <WarningLevel>4</WarningLevel>
    <Optimize>True</Optimize>
    <DefineConstants>TRACE;</DefineConstants>
    <Prefer32Bit>false</Prefer32Bit>
  </PropertyGroup>
  <PropertyGroup Condition="'$(Configuration)|$(Platform)' == 'Nsis|AnyCPU'">
    <BaseAddress>285212672</BaseAddress>
    <ConfigurationOverrideFile>
    </ConfigurationOverrideFile>
    <DefineConstants>TRACE;</DefineConstants>
    <FileAlignment>4096</FileAlignment>
    <Optimize>True</Optimize>
    <OutputPath>..\..\Binaries\Tools\Release\</OutputPath>
    <RegisterForComInterop>False</RegisterForComInterop>
    <RemoveIntegerChecks>False</RemoveIntegerChecks>
    <WarningLevel>4</WarningLevel>
    <CodeAnalysisRuleSet>AllRules.ruleset</CodeAnalysisRuleSet>
    <DebugType>none</DebugType>
    <Prefer32Bit>false</Prefer32Bit>
  </PropertyGroup>
  <PropertyGroup>
    <SignAssembly>True</SignAssembly>
  </PropertyGroup>
  <PropertyGroup>
    <AssemblyOriginatorKeyFile>..\..\OpenTK.snk</AssemblyOriginatorKeyFile>
  </PropertyGroup>
  <ItemGroup>
    <Reference Include="System">
      <Name>System</Name>
    </Reference>
    <Reference Include="System.Core">
      <Name>System.Core</Name>
    </Reference>
    <Reference Include="System.Xml">
      <Name>System.Xml</Name>
    </Reference>
    <Reference Include="System.Xml.Linq">
      <Name>System.Xml.Linq</Name>
    </Reference>
  </ItemGroup>
  <ItemGroup>
    <Compile Include="..\GlobalAssemblyInfo.cs">
      <Link>Properties\GlobalAssemblyInfo.cs</Link>
    </Compile>
    <Compile Include="Main.cs">
      <SubType>Code</SubType>
    </Compile>
    <Compile Include="Options.cs">
      <SubType>Code</SubType>
    </Compile>
    <Compile Include="Parser.cs">
      <SubType>Code</SubType>
    </Compile>
    <Compile Include="Properties\AssemblyInfo.cs">
      <SubType>Code</SubType>
    </Compile>
    <None Include="..\..\OpenTK.snk">
      <Link>OpenTK.snk</Link>
    </None>
<<<<<<< HEAD
    <None Include="app.config" />
    <None Include="Headers\CL10\cl_gl.h">
    </None>
    <None Include="Headers\CL10\cl.h">
    </None>
    <None Include="Headers\ES10\gl.h">
    </None>
    <None Include="Headers\ES11\glext.h">
    </None>
    <None Include="Headers\ES11\gl.h">
    </None>
    <None Include="Headers\EGL\eglext.h">
    </None>
    <None Include="Headers\EGL\egl.h">
    </None>
    <None Include="Headers\ES20\gl2.h">
    </None>
    <None Include="Headers\ES20\gl2ext.h">
    </None>
=======
>>>>>>> b10ea601
    <None Include="XML schema notes.txt">
    </None>
    <None Include="Readme.txt">
    </None>
    <Compile Include="GLXmlParser.cs" />
  </ItemGroup>
  <Import Project="$(MSBuildBinPath)\Microsoft.CSharp.targets" />
  <PropertyGroup>
    <PreBuildEvent>
    </PreBuildEvent>
    <PostBuildEvent>
    </PostBuildEvent>
  </PropertyGroup>
</Project><|MERGE_RESOLUTION|>--- conflicted
+++ resolved
@@ -135,28 +135,6 @@
     <None Include="..\..\OpenTK.snk">
       <Link>OpenTK.snk</Link>
     </None>
-<<<<<<< HEAD
-    <None Include="app.config" />
-    <None Include="Headers\CL10\cl_gl.h">
-    </None>
-    <None Include="Headers\CL10\cl.h">
-    </None>
-    <None Include="Headers\ES10\gl.h">
-    </None>
-    <None Include="Headers\ES11\glext.h">
-    </None>
-    <None Include="Headers\ES11\gl.h">
-    </None>
-    <None Include="Headers\EGL\eglext.h">
-    </None>
-    <None Include="Headers\EGL\egl.h">
-    </None>
-    <None Include="Headers\ES20\gl2.h">
-    </None>
-    <None Include="Headers\ES20\gl2ext.h">
-    </None>
-=======
->>>>>>> b10ea601
     <None Include="XML schema notes.txt">
     </None>
     <None Include="Readme.txt">
